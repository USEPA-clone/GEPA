--- conflicted
+++ resolved
@@ -24,18 +24,12 @@
 from rasterio.profiles import default_gtiff_profile
 from rasterio.warp import reproject
 
-<<<<<<< HEAD
 from gch4i.config import (
     V3_DATA_PATH,
     figures_data_dir_path,
     global_data_dir_path,
     years,
 )
-=======
-from gch4i.config import V3_DATA_PATH, figures_data_dir_path, global_data_dir_path
-
-from gch4i.gridding import GEPA_spatial_profile
->>>>>>> 0633b416
 
 # import warnings
 Avogadro = 6.02214129 * 10 ** (23)  # molecules/mol
@@ -860,16 +854,11 @@
                 # v3 flux raster sum
                 v3_sum = np.nansum(v3_data[year])
                 # percent difference between v2 and v3
-<<<<<<< HEAD
                 percent_dif = 100 * (v3_sum - v2_sum) / ((v3_sum + v2_sum) / 2)
                 print(
                     f"year: {year}, v2 flux sum: {v2_sum}, v3 flux sum: {v3_sum}, "
                     f"percent difference: {percent_dif}"
                 )
-=======
-                percent_dif = 100*(v3_sum - v2_sum)/((v3_sum + v2_sum)/2)
-                print(f"year: {year}, v2 flux sum: {v2_sum}, v3 flux sum: {v3_sum}, percent difference: {percent_dif}")
->>>>>>> 0633b416
                 # descriptive statistics on the difference raster
                 result_list.append(
                     pd.DataFrame(yearly_dif.ravel())
@@ -891,7 +880,6 @@
                 v3_mass_raster = v3_data[year] / conversion_factor_annual
                 v3_mass_sum = np.nansum(v3_mass_raster)
                 # percent difference between v2 and v3
-<<<<<<< HEAD
                 percent_dif_mass = (
                     100
                     * (v3_mass_sum - v2_mass_sum)
@@ -902,10 +890,6 @@
                     f"v3 mass sum: {v3_mass_sum}, "
                     f"percent difference: {percent_dif_mass}"
                 )
-=======
-                percent_dif_mass = 100*(v3_mass_sum - v2_mass_sum)/((v3_mass_sum + v2_mass_sum)/2)
-                print(f"year: {year}, v2 mass sum: {v2_mass_sum}, v3 mass sum: {v3_mass_sum}, percent difference: {percent_dif_mass}")
->>>>>>> 0633b416
 
                 # Set all raster values == 0 to nan so they are not plotted
                 v2_data_dict[year][np.where(v2_data_dict[year] == 0)] = np.nan
@@ -964,12 +948,8 @@
                 )
                 # Add a title
                 difference_plot_title = (
-<<<<<<< HEAD
                     f"{year} Difference between v2 and v3 methane "
                     f"emissions from {SOURCE_NAME}"
-=======
-                    f"{year} Difference between v2 and v3 methane emissions from {SOURCE_NAME}"
->>>>>>> 0633b416
                 )
                 plt.title(difference_plot_title, fontsize=14)
                 # Save the plot as a PNG file
@@ -978,14 +958,9 @@
                 plt.show()
                 # Close the plot
                 plt.close()
-<<<<<<< HEAD
 
                 # Plot the grid cell level frequencies of v2 and v3 methane emissions
                 # for each year
-=======
-                
-                # Plot the grid cell level frequencies of v2 and v3 methane emissions for each year
->>>>>>> 0633b416
                 fig, (ax1, ax2) = plt.subplots(2)
                 fig.tight_layout()
                 ax1.hist(v2_data_dict[year].ravel(), bins=100)

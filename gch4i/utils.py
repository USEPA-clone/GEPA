from pathlib import Path
import calendar

import osgeo  # noqa f401
import numpy as np
import rasterio
from rasterio.plot import show
import geopandas as gpd
import xarray as xr
import pandas as pd
import rioxarray  # noqa f401
import matplotlib.pyplot as plt
import matplotlib.colors as colors
import cartopy.crs as ccrs
import cartopy.feature as cfeature
from IPython.display import display
from rasterio.features import rasterize, shapes
import seaborn as sns
import matplotlib.pyplot as plt

# import warnings

from gch4i.config import global_data_dir_path, figures_data_dir_path
from gch4i.gridding import GEPA_spatial_profile

Avogadro = 6.02214129 * 10 ** (23)  # molecules/mol
Molarch4 = 16.04  # CH4 molecular weight (g/mol)
tg_to_kt = 1000  # conversion factor, teragrams to kilotonnes
# tg_scale = (
#    0.001  # Tg conversion factor
# )
<<<<<<< HEAD
GWP_CH4 = 25  # global warming potential of CH4 relative to CO2 (used to convert mass
# to CO2e units, from IPPC AR4)
# EEM: add constants (note, we should try to do conversions using variable names, so
#      that we don't have constants hard coded into the scripts)
=======
GWP_CH4 = 25  # global warming potential of CH4 relative to CO2 (used to convert mass to CO2e units, from IPPC AR4)
tg_to_kt = 1000  # conversion factor, teragrams to kilotonnes
t_to_kt = 1000  # conversion factor, tonnes to kilotonnes
>>>>>>> ef379e97


# TODO: write state / year inventory to GRID allocation, probably using geocube
# EEM: question - for sources where we go from the state down to the grid-level, will
# we still have this calculation step, or will we go straight to the rasterize step?


def allocate_emissions_to_proxy(
    proxy_gdf: gpd.GeoDataFrame,
    emi_df: pd.DataFrame,
    proxy_has_year: bool = False,
    use_proportional: bool = False,
    proportional_col_name: str = None,
    # proxy_has_month: bool = False, # TODO: update code to have month.
    # emi_column = "state_code",
    # date_col: str = "year",
) -> gpd.GeoDataFrame:
    """
    Allocation state emissions by year to all proxies within the state by year.
    NOTE: 2024-06-21: tested with ferro, composting, and aban coal

    Inputs:
        proxy_gdf:
            -   GeoDataFrame: vector proxy data with or without fractional emissions to
                be used in allocation from state inventory data
        emi_df:
            -   The EPA state level emissions per year, typically read in from
                the IndDB sheet in the excel workbook
        proxy_has_year:
            -   If the proxy data have a yearly proportional value to use
        use_proportional:
            -   Indicate if the proxy has fractional emissions to be used in the
                allocation of inventory emissions to the point. For each state /
                year, the fractional emissions of all points within the state /
                year are used to allocation inventory emissions.
        proportional_col_name:
            -   the name of the column with proportional emissions.
    Returns:
        -   GeoDataFrame with new column "allocated_ch4_kt" added to proxy_gdf

    """

    if use_proportional and (proportional_col_name is None):
        raise ValueError(
            "must provide 'proportional_col_name' if 'use_proportional' is True."
        )

    if proxy_has_year and ("year" not in proxy_gdf.columns):
        raise ValueError(
            "proxy data must have 'year' column if 'proxy_has_year' is True."
        )

    if "state_code" not in proxy_gdf.columns:
        raise ValueError("proxy data must have 'state_code' column")

    if "state_code" not in emi_df.columns:
        raise ValueError("inventory data must have 'state_code' column")

    if "year" not in emi_df.columns:
        raise ValueError("inventory data must have 'year' column")

    result_list = []
    # for each state and year in the inventory data
    for (state, year), data in emi_df.groupby(["state_code", "year"]):
        # if the proxy has a year, get the proxies for that state / year
        if proxy_has_year:
            state_proxy_data = proxy_gdf[
                (proxy_gdf["state_code"] == state) & (proxy_gdf["year"] == year)
            ].copy()
        # else just get the proxy in the state
        else:
            state_proxy_data = (
                proxy_gdf[(proxy_gdf["state_code"] == state)].copy().assign(year=year)
            )
        # if there are no proxies in that state, print a warning
        if state_proxy_data.shape[0] < 1:
            Warning(
                f"there are no proxies in {state} for {year} but there are emissions!"
            )
            continue
        # get the value of emissions for that state/year
        state_year_emissions = data["ghgi_ch4_kt"].iat[0]
        # if there are no state inventory emissions, assign all proxy for that
        # state / year as 0
        if state_year_emissions == 0:
            Warning(
                f"there are proxies in {state} for {year} but there are no emissions!"
            )
            state_proxy_data["allocated_ch4_kt"] = 0
        # else, compute the emission for each proxy record
        else:
            # if the proxy has a proportional value, say from subpart data, use it
            if use_proportional:
                state_proxy_data["allocated_ch4_kt"] = (
                    (
                        state_proxy_data[proportional_col_name]
                        / state_proxy_data[proportional_col_name].sum()
                    )
                    * state_year_emissions
                ).fillna(0)
            # else allocate emissions equally to all proxies in state
            else:
                state_proxy_data["allocated_ch4_kt"] = (
                    state_year_emissions / state_proxy_data.shape[0]
                ).fillna(0)
        result_list.append(state_proxy_data)
    out_proxy_gdf = pd.concat(result_list).reset_index(drop=True)
    return out_proxy_gdf


def get_cell_gdf() -> gpd.GeoDataFrame:
    """create a geodata frame of cell polygons matching our output grid"""
    profile = GEPA_spatial_profile()
    # get the number of cells
    ncells = np.multiply(*profile.arr_shape)
    # create an empty array of the right shape, assign each cell a unique value
    tmp_arr = np.arange(ncells, dtype=np.int32).reshape(profile.arr_shape)

    # get the cells as individual items in a dictionary holding their id and geom
    results = [
        {"properties": {"raster_val": v}, "geometry": s}
        for i, (s, v) in enumerate(
            shapes(tmp_arr, transform=profile.profile["transform"])
        )
    ]

    # turn geom dictionary into a geodataframe
    cell_gdf = gpd.GeoDataFrame.from_features(results, crs=4326).drop(
        columns="raster_val"
    )
    return cell_gdf


def grid_allocated_emissions(
    proxy_gdf: gpd.GeoDataFrame, timestep: str = "year"
) -> dict[str, np.array]:
    """grids allocation of emissions for a proxy"""

    profile = GEPA_spatial_profile()
    ch4_kt_result_rasters = {}

    # if the proxy data do not nest nicely into rasters cells, we have to do some
    # disaggregation of the vectors to get the sums to equal during rasterization
    # so we need the cell geodataframe to do that. Only load the cell_gdf if we need
    # to do disaggregation. project to equal are for are calculations
    if not (proxy_gdf.geometry.type == "Points").all():
        cell_gdf = get_cell_gdf().to_crs("ESRI:102003")

    for time_var, data in proxy_gdf.groupby(timestep):
        # orig_emi_val = data["allocated_ch4_kt"].sum()
        # if we need to disaggregate non-point data. Maybe extra, but this accounts for
        # potential edge cases where the data change from year to year.
        if not (data.geometry.type == "Points").all():
            data_to_concat = []

            # get the point data
            point_data = data.loc[
                (data.type == "Point"),
                ["geometry", "allocated_ch4_kt"],
            ]
            data_to_concat.append(point_data)

            # get the non-point data
            # if the data are lines, compute the relative length within each cell
            if data.type.str.contains("Line").any():
                line_data = (
                    (
                        data.loc[
                            data.type.str.contains("Line"),
                            ["geometry", "allocated_ch4_kt"],
                        ]
                        # project to equal area for area calculations
                        .to_crs("ESRI:102003")
                        # calculate the original proxy length
                        .assign(orig_len=lambda df: df.length)
                    )
                    # overlay the proxy with the cells, this results in splitting the
                    # original proxies across any intersecting cells
                    .overlay(cell_gdf)
                    # calculate the now partial proxy length, then divide the partial
                    # proxy by the original proxy and multiply by the original
                    # allocated emissions to the get the partial/disaggregated new emis.
                    .assign(
                        len=lambda df: df.length,
                        allocated_ch4_kt=lambda df: (df["len"] / df["orig_len"])
                        * df["allocated_ch4_kt"],
                        # make this new shape a point, that fits nicely inside the cell
                        # and we don't have to worry about boundary/edge issues with
                        # polygon / cell alignment
                        geometry=lambda df: df.centroid,
                    )
                    # back to 4326 for rasterization
                    .to_crs(4326).loc[:, ["geometry", "allocated_ch4_kt"]]
                )
                data_to_concat.append(line_data)

            # if the data are polygons, compute the relative area in each cell
            if data.type.str.contains("Polygon").any():
                polygon_data = (
                    (
                        data.loc[
                            data.type.str.contains("Polygon"),
                            ["geometry", "allocated_ch4_kt"],
                        ]
                        # project to equal area for area calculations
                        .to_crs("ESRI:102003")
                        # calculate the original proxy area
                        .assign(orig_area=lambda df: df.area)
                    )
                    # overlay the proxy with the cells, this results in splitting the
                    # original proxies across any intersecting cells
                    .overlay(cell_gdf)
                    # calculate the now partial proxy area, then divide the partial
                    # proxy by the original proxy and multiply by the original
                    # allocated emissions to the get the partial/disaggregated new emis.
                    .assign(
                        area=lambda df: df.area,
                        allocated_ch4_kt=lambda df: (df["area"] / df["orig_area"])
                        * df["allocated_ch4_kt"],
                        # make this new shape a point, that fits nicely inside the cell
                        # and we don't have to worry about boundary/edge issues with
                        # polygon / cell alignment
                        geometry=lambda df: df.centroid,
                    )
                    # back to 4326 for rasterization
                    .to_crs(4326).loc[:, ["geometry", "allocated_ch4_kt"]]
                )
                data_to_concat.append(polygon_data)
            # concat the data back together
            data = pd.concat(data_to_concat)

        # new_emi_val = data["allocated_ch4_kt"].sum()

        # now rasterize the emissions and sum within cells
        ch4_kt_raster = rasterize(
            shapes=[
                (shape, value)
                for shape, value in data[["geometry", "allocated_ch4_kt"]].values
            ],
            out_shape=profile.arr_shape,
            fill=0,
            transform=profile.profile["transform"],
            dtype=np.float64,
            merge_alg=rasterio.enums.MergeAlg.add,
        )
        ch4_kt_result_rasters[time_var] = ch4_kt_raster
        # QC print values during gridding.
        # print(f"orig emi val: {orig_emi_val}, new emi val: {new_emi_val}")
        # print(f"raster emi val: {ch4_kt_raster.sum()}")

    return ch4_kt_result_rasters


# TODO: write this to accept months. There will need to be an if/else statement
# to get the number of days used in the flux calculations.
# XXX: create an actual datetime column to use?
def calculate_flux(
    raster_dict: dict[str, np.array], timestep: str = "year"
) -> dict[str, np.array]:
    """calculates flux for dictionary of total emissions year/array pairs"""
    area_matrix = load_area_matrix()
    ch4_flux_result_rasters = {}
    if timestep == "year":
        for time_var, data in raster_dict.items():
            month_days = [calendar.monthrange(time_var, x)[1] for x in range(1, 13)]
            year_days = np.sum(month_days)
            conversion_factor_annual = calc_conversion_factor(year_days, area_matrix)
            ch4_flux_raster = data * conversion_factor_annual
            ch4_flux_result_rasters[time_var] = ch4_flux_raster
    else:
        raise ValueError("we can't do months yet...")
    return ch4_flux_result_rasters


def QC_proxy_allocation(proxy_df, emi_df, plot=True) -> pd.DataFrame:
    """take proxy emi allocations and check against state inventory"""
    print("checking proxy emission allocation by state / year.")
    sum_check = (
        proxy_df.groupby(["state_code", "year"])["allocated_ch4_kt"]
        .sum()
        .reset_index()
        .merge(emi_df, on=["state_code", "year"], how="outer")
        .assign(
            isclose=lambda df: df.apply(
                lambda x: np.isclose(x["allocated_ch4_kt"], x["ghgi_ch4_kt"]), axis=1
            )
        )
    )

    all_equal = sum_check["isclose"].all()
    print(f"do all proxy emission by state/year equal (isclose): {all_equal}")
    if not all_equal:
        print("states and years with emissions that don't match")
        display(sum_check[~sum_check["isclose"]])

        unique_state_codes = emi_df[~emi_df["state_code"].isin(proxy_df["state_code"])][
            "state_code"
        ].unique()

        print(f"states with no proxy points in them: {unique_state_codes}")
        print(
            (
                "states with unaccounted emissions: "
                f"{sum_check[~sum_check['isclose']]['state_code'].unique()}"
            )
        )
    if plot:
        fig, axs = plt.subplots(1, 2, figsize=(14, 6))

        fig.suptitle("compare inventory to allocated emissions by state")
        sns.lineplot(
            data=sum_check,
            x="year",
            y="allocated_ch4_kt",
            hue="state_code",
            palette="tab20",
            legend=False,
            ax=axs[0],
        )
        axs[0].set(title="allocated emissions")

        sns.lineplot(
            data=sum_check,
            x="year",
            y="ghgi_ch4_kt",
            hue="state_code",
            palette="tab20",
            legend=False,
            ax=axs[1],
        )
        axs[1].set(title="inventory emissions")

    return sum_check


def QC_emi_raster_sums(raster_dict: dict, emi_df: pd.DataFrame) -> pd.DataFrame:
    """compares yearly array sums to inventory emissions"""

    print("checking gridded emissions result by year.")
    check_sum_dict = {}
    for year, arr in raster_dict.items():
        gridded_sum = arr.sum()
        check_sum_dict[year] = gridded_sum

    gridded_year_sums_df = (
        pd.DataFrame()
        .from_dict(check_sum_dict, orient="index")
        .rename(columns={0: "gridded_sum"})
    )

    sum_check = (
        emi_df.groupby("year")["ghgi_ch4_kt"]
        .sum()
        .to_frame()
        .join(gridded_year_sums_df)
        .assign(isclose=lambda df: np.isclose(df["ghgi_ch4_kt"], df["gridded_sum"]))
    )
    all_equal = sum_check["isclose"].all()

    print(f"do all gridded emission by year equal (isclose): {all_equal}")
    if not all_equal:
        print("if not, these ones below DO NOT equal")
        display(sum_check[~sum_check["isclose"]])
    return sum_check


def combine_gridded_emissions(
    input_list: list[dict[str, np.array]]
) -> dict[str, np.array]:
    """takes a dictionary of year/array pair and sums the arrays by year

    input:
        -   list of dictionaries with key/value pairs of year and 2D arrays
    output:
        -   dictionary of year/2D array summation of emissions by year.

    """
    stack_list = []
    for x in input_list:
        stack = np.stack(list(x.values()))
        stack_list.append(stack)
    out_sum_stack = np.sum(np.stack(stack_list), axis=0)
    out_dict = {}
    for i, year in enumerate(input_list[0].keys()):
        out_dict[year] = out_sum_stack[i, :, :]
    return out_dict


def calc_conversion_factor(year_days: int, area_matrix: np.array) -> np.array:
    """calculate emissions in kt to flux"""
    return 10**9 * Avogadro / float(Molarch4 * year_days * 24 * 60 * 60) / area_matrix


def write_tif_output(in_dict: dict, dst_path: Path, resolution=0.1) -> None:
    """take an input dictionary with year/array items, write raster to dst_path"""
    out_array = np.stack(list(in_dict.values()))

    profile = GEPA_spatial_profile(resolution)

    dst_profile = profile.profile.copy()

    dst_profile.update(count=out_array.shape[0])
    with rasterio.open(dst_path.with_suffix(".tif"), "w", **dst_profile) as dst:
        dst.write(out_array)
        dst.descriptions = [str(x) for x in in_dict.keys()]
    return None


def load_area_matrix(resolution=0.1) -> np.array:
    """load the raster array of grid cell area in square meters"""
    res_text = str(resolution).replace(".", "")
    input_path = global_data_dir_path / f"gridded_area_{res_text}_m2.tif"
    with rasterio.open(input_path) as src:
        arr = src.read(1)
    return arr


def write_ncdf_output(
    raster_dict: dict,
    dst_path: Path,
    description: str,
    title: str,
    units: str = "moleccm-2s-1",
    resolution: float = 0.1,
    # month_flag: bool = False,
) -> None:
    """take dict of year:array pairs and write to dst_path with attrs"""
    year_list = list(raster_dict.keys())
    array_stack = np.stack(list(raster_dict.values()))

    # TODO: update function for this
    # if month_flag:
    #     pass

    # TODO: accept different resolutions for this function
    # if resolution:
    #     pass

    profile = GEPA_spatial_profile(resolution)

    data_xr = (
        xr.DataArray(
            array_stack,
            coords={
                "time": year_list,
                "lat": profile.y,
                "lon": profile.x,
            },
            dims=[
                "time",
                "lat",
                "lon",
            ],
        )
        .rio.set_attrs(
            {
                "title": title,
                "description": description,
                "year": f"{min(year_list)}-{max(year_list)}",
                "units": units,
            }
        )
        .rio.write_crs(profile.profile["crs"])
        .rio.write_transform(profile.profile["transform"])
        .rio.set_spatial_dims(x_dim="lon", y_dim="lat")
        # I think this only write out the year names in a separate table. Doesn't
        # seem useful.
        # .rio.write_coordinate_system()
        .rio.write_nodata(0.0, encoded=True)
    )
    data_xr.to_netcdf(dst_path.with_suffix(".nc"))
    return None


def name_formatter(col: pd.Series) -> pd.Series:
    """standard name formatted to allow for matching between datasets

    casefold
    replace any repeated spaces with just one
    remove any non-alphanumeric chars

    input:
        col = pandas Series
    returns = pandas series
    """
    return (
        col.str.strip()
        .str.casefold()
        .str.replace("\s+", " ", regex=True)  # noqa w605
        .replace("[^a-zA-Z0-9 -]", "", regex=True)
    )


def plot_annual_raster_data(ch4_flux_result_rasters, SOURCE_NAME) -> None:
    """
    Function to plot the raster data for each year in the dictionary of rasters that are
    output at the end of each sector script.
    """

    profile = GEPA_spatial_profile()

    # Plot the raster data for each year in the dictionary of rasters
    for year in ch4_flux_result_rasters.keys():

        # subset the dict of rasters for each year
        raster_data = ch4_flux_result_rasters[year]

        # The EPA color map from their V2 plots
        custom_colormap = colors.LinearSegmentedColormap.from_list(
            name="custom_colormap",
            colors=[
                "#6F4C9B",
                "#6059A9",
                "#5568B8",
                "#4E79C5",
                "#4D8AC6",
                "#4E96BC",
                "#549EB3",
                "#59A5A9",
                "#60AB9E",
                "#69B190",
                "#77B77D",
                "#8CBC68",
                "#A6BE54",
                "#BEBC48",
                "#D1B541",
                "#DDAA3C",
                "#E49C39",
                "#E78C35",
                "#E67932",
                "#E4632D",
                "#DF4828",
                "#DA2222",
                "#B8221E",
                "#95211B",
                "#721E17",
                "#521A13",
            ],
            N=3000,
        )

        # Set all raster values == 0 to nan so they are not plotted
        raster_data[np.where(raster_data == 0)] = np.nan

        # Plot the raster with Cartopy
        fig, ax = plt.subplots(
            figsize=(10, 10), subplot_kw={"projection": ccrs.PlateCarree()}
        )

        # Set extent to the continental US
        ax.set_extent([-125, -66.5, 24, 49.5], crs=ccrs.PlateCarree())

        # This is a "background map" workaround that allows us to add plot features like
        # the colorbar and then use rasterio to plot the raster data on top of the
        # background map.
        background_map = ax.imshow(
            raster_data,
            cmap=custom_colormap,
        )

        # Add natural earth features
        ax.add_feature(cfeature.LAND)
        ax.add_feature(cfeature.OCEAN)
        ax.add_feature(cfeature.COASTLINE)
        ax.add_feature(cfeature.STATES)

        # Plot the raster data using rasterio (this uses matplotlib imshow under the
        # hood)
        show(
            raster_data,
            transform=profile.profile["transform"],
            ax=ax,
            cmap=custom_colormap,
            interpolation="none",
        )

        # Set various plot parameters
        ax.tick_params(labelsize=10)
        fig.colorbar(
            background_map,
            orientation="horizontal",
            label="Methane emissions (Mg a$^{-1}$ km$^{-2}$)",
        )

        # Add a title
        annual_plot_title = f"{year} EPA methane emissions from {SOURCE_NAME}"
        annual_plot_title = (
            f"{year} EPA methane emissions from {SOURCE_NAME.split('_')[-1]}"
        )
        plt.title(annual_plot_title, fontsize=14)

        # Save the plot as a PNG file
        plt.savefig(figures_data_dir_path / f"{SOURCE_NAME}_ch4_flux_{year}.png")

        # Show the plot for review
        plt.show()

        # Save the plots as PNG files to the figures directory
        plt.savefig(str(figures_data_dir_path) + f"/{SOURCE_NAME}_ch4_flux_{year}.png")

        # close the plot
        plt.close()


def plot_raster_data_difference(ch4_flux_result_rasters, SOURCE_NAME) -> None:
    """
    Function to plot the difference between the first and last years of the raster data
    for each sector.
    """
    # Define the geographic transformation parameters

    profile = GEPA_spatial_profile()

    # Get the first and last years of the data
    list_of_data_years = list(ch4_flux_result_rasters.keys())
    first_year_data = ch4_flux_result_rasters[list_of_data_years[0]]
    last_year_data = ch4_flux_result_rasters[list_of_data_years[-1]]

    # Calculate the difference between the first and last years
    difference_raster = last_year_data - first_year_data

    # Set all raster values == 0 to nan so they are not plotted
    difference_raster[np.where(difference_raster == 0)] = np.nan

    custom_colormap = colors.LinearSegmentedColormap.from_list(
        name="custom_colormap",
        colors=[
            "#2166AC",
            "#4393C3",
            "#92C5DE",
            "#D1E5F0",
            "#F7F7F7",
            "#FDDBC7",
            "#F4A582",
            "#D6604D",
            "#B2182B",
        ],
        N=3000,
    )

    # Create a figure and axis with the specified projection
    fig, ax = plt.subplots(
        figsize=(10, 10), subplot_kw={"projection": ccrs.PlateCarree()}
    )

    # Set extent to the continental US
    ax.set_extent([-125, -66.5, 24, 49.5], crs=ccrs.PlateCarree())

    # This is a "background map" workaround that allows us to add plot features like
    # the colorbar and then use rasterio to plot the raster data on top of the
    # background map.
    background_map = ax.imshow(
        difference_raster,
        cmap=custom_colormap,
    )

    # Add natural earth features
    ax.add_feature(cfeature.LAND)
    ax.add_feature(cfeature.OCEAN)
    ax.add_feature(cfeature.COASTLINE)
    ax.add_feature(cfeature.STATES)

    # Plot the raster data using rasterio (this uses matplotlib imshow under the hood)
    show(
        difference_raster,
        transform=profile.profile["transform"],
        ax=ax,
        cmap=custom_colormap,
        interpolation="none",
    )

    # Set various plot parameters
    ax.tick_params(labelsize=10)
    fig.colorbar(
        background_map,
        orientation="horizontal",
        label="Methane emissions (Mg a$^{-1}$ km$^{-2}$)",
    )

    # Add a title
    difference_plot_title = (
        f"Difference between {list_of_data_years[0]} and "
        f"{list_of_data_years[-1]} methane emissions from {SOURCE_NAME}"
    )
    plt.title(difference_plot_title, fontsize=14)

    # Show the plot for review
    plt.show()

    # Save the plot as a PNG file
    plt.savefig(str(figures_data_dir_path) + f"/{SOURCE_NAME}_ch4_flux_difference.png")

    # close the plot
    plt.close()<|MERGE_RESOLUTION|>--- conflicted
+++ resolved
@@ -29,16 +29,22 @@
 # tg_scale = (
 #    0.001  # Tg conversion factor
 # )
-<<<<<<< HEAD
+GWP_CH4 = 25  # global warming potential of CH4 relative to CO2 (used to convert mass to CO2e units, from IPPC AR4)
+tg_to_kt = 1000  # conversion factor, teragrams to kilotonnes
+t_to_kt = 1000  # conversion factor, tonnes to kilotonnes
+
+
+def calc_conversion_factor(days_in_year: int, cell_area_matrix: np.array) -> float:
+    return (
+        10**9
+        * Avogadro
+        / float(Molarch4 * days_in_year * 24 * 60 * 60)
+        / cell_area_matrix
+    )
 GWP_CH4 = 25  # global warming potential of CH4 relative to CO2 (used to convert mass
 # to CO2e units, from IPPC AR4)
 # EEM: add constants (note, we should try to do conversions using variable names, so
 #      that we don't have constants hard coded into the scripts)
-=======
-GWP_CH4 = 25  # global warming potential of CH4 relative to CO2 (used to convert mass to CO2e units, from IPPC AR4)
-tg_to_kt = 1000  # conversion factor, teragrams to kilotonnes
-t_to_kt = 1000  # conversion factor, tonnes to kilotonnes
->>>>>>> ef379e97
 
 
 # TODO: write state / year inventory to GRID allocation, probably using geocube

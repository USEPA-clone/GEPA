from pathlib import Path
import os

# Set path to location of input data files (same directory where output files are saved)
<<<<<<< HEAD
data_dir_path = Path(
    "~/Environmental Protection Agency (EPA)/Gridded CH4 Inventory - Task 2/ghgi_v3_working/v3_data"
).expanduser()
# EEM path
# data_dir_path = Path("C:/Users/EMCDUF01/Environmental Protection Agency (EPA)/Gridded CH4 Inventory - Documents/RTI 2024 Task Order/Task 2/ghgi_v3_working/v3_data")

global_data_dir_path = data_dir_path / "global"
ghgi_data_dir_path = data_dir_path / "ghgi"
tmp_data_dir_path = data_dir_path / "tmp"
gridded_data_path = data_dir_path / "final_outputs"
=======
# Define your own path to the data directory in the .env file
v3_data = os.getenv("V3_DATA_PATH")
V3_DATA_PATH = Path(v3_data)
>>>>>>> 0eb34dc3

figures_data_dir_path = V3_DATA_PATH / "figures"
global_data_dir_path = V3_DATA_PATH / "global"
ghgi_data_dir_path = V3_DATA_PATH / "ghgi"
tmp_data_dir_path = V3_DATA_PATH / "tmp"

# this is used by the file task_download_census_geo.py to download specific census
# geometry files
census_geometry_list = ["county", "state", "primaryroads"]

# the years of the data processing.
min_year = 2012
max_year = 2022
years = range(min_year, max_year + 1)<|MERGE_RESOLUTION|>--- conflicted
+++ resolved
@@ -2,22 +2,9 @@
 import os
 
 # Set path to location of input data files (same directory where output files are saved)
-<<<<<<< HEAD
-data_dir_path = Path(
-    "~/Environmental Protection Agency (EPA)/Gridded CH4 Inventory - Task 2/ghgi_v3_working/v3_data"
-).expanduser()
-# EEM path
-# data_dir_path = Path("C:/Users/EMCDUF01/Environmental Protection Agency (EPA)/Gridded CH4 Inventory - Documents/RTI 2024 Task Order/Task 2/ghgi_v3_working/v3_data")
-
-global_data_dir_path = data_dir_path / "global"
-ghgi_data_dir_path = data_dir_path / "ghgi"
-tmp_data_dir_path = data_dir_path / "tmp"
-gridded_data_path = data_dir_path / "final_outputs"
-=======
 # Define your own path to the data directory in the .env file
 v3_data = os.getenv("V3_DATA_PATH")
 V3_DATA_PATH = Path(v3_data)
->>>>>>> 0eb34dc3
 
 figures_data_dir_path = V3_DATA_PATH / "figures"
 global_data_dir_path = V3_DATA_PATH / "global"

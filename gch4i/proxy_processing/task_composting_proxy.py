"""
<<<<<<< HEAD
Name:                   task_composting_proxy.py
Date Last Modified:     2025-01-30
Authors Name:           Nick Kruskamp (RTI International)
Purpose:                This script combined 4 different facility level datasets into
                        a single composting proxy. The datasets are from the FRS,
                        Biocycle, Excess Food, and the STA Certified Compost
                        Participants Map. The script removes duplicate facilities based
                        on a spatial tolerance and normalizes the emissions by state.
                        The script also adds a facility for DC since it has no
                        facilities listed but has reported emissions.
Input Files:            - CompostingFacilities.xlsx
                        - NATIONAL_FACILITY_FILE.CSV
                        - NATIONAL_NAICS_FILE.CSV
                        - biocycle_locs_clean.csv
                        - STA Certified Compost Participants Map.kml
                        - tl_2020_us_state.zip
Output Files:           - composting_proxy.parquet
"""

# %%
=======
Name:                  task_composting_proxy.py
Date Last Modified:    2025-01-23
Authors Name:          Nick Kruskamp (RTI International)
Purpose:               Process composting proxy data for emissions.
Input Files:           - Excess Food: {sector_data_dir_path}/composting/
                        CompostingFacilities.xlsx
                       - FRS Facility: {global_data_dir_path}/NATIONAL_FACILITY_FILE.CSV
                       - FRS NAICS: {global_data_dir_path}/NATIONAL_NAICS_FILE.CSV
                       - Biocycle: {sector_data_dir_path}/composting/
                        biocycle_locs_clean.csv
                       - Comp Council: {sector_data_dir_path}/composting/
                        STA Certified Compost Participants Map.kml
                       - State Geo: {global_data_dir_path}/tl_2020_us_state.zip
Output Files:          - DST: {proxy_data_dir_path}/composting_proxy.parquet
"""

# %% Import Libraries
>>>>>>> 3bb395b2
from pathlib import Path
from typing import Annotated

from pyarrow import parquet  # noqa
import osgeo  # noqa
import duckdb
import geopandas as gpd
import numpy as np
import pandas as pd
from pytask import Product, mark, task
from shapely import Point, wkb

from gch4i.config import (
    global_data_dir_path,
    proxy_data_dir_path,  # noqa
    sector_data_dir_path,
)
from gch4i.utils import name_formatter, normalize


<<<<<<< HEAD

=======
# %% Assign Constant Variables
>>>>>>> 3bb395b2
COMPOSTING_FRS_NAICS_CODE = 562219
DUPLICATION_TOLERANCE_M = 250

composting_dir = sector_data_dir_path / "composting"
# %%


# %% Pytask Function
@mark.persist
@task(id="composting_proxy")
def get_composting_proxy_data(
    excess_food_op_path: Path = composting_dir / "CompostingFacilities.xlsx",
    frs_facility_path: Path = global_data_dir_path / "NATIONAL_FACILITY_FILE.CSV",
    frs_naics_path: Path = global_data_dir_path / "NATIONAL_NAICS_FILE.CSV",
    biocycle_path: Path = composting_dir / "biocycle_locs_clean.csv",
    comp_council_path: Path = (
        composting_dir / "STA Certified Compost Participants Map.kml"
    ),
    state_geo_path: Path = global_data_dir_path / "tl_2020_us_state.zip",
    dst_path: Annotated[Path, Product] = (
        proxy_data_dir_path / "composting_proxy.parquet"
    ),
):
    """
    Generate proxy data for composting facilities by combining multiple data sources and
    removing duplicate facilities based on spatial proximity.

    Args:
        excess_food_op_path (Path): Path to the excess food composting facilities data.
        frs_facility_path (Path): Path to the FRS facility data.
        frs_naics_path (Path): Path to the FRS NAICS data.
        biocycle_path (Path): Path to the biocycle composting facilities data.
        comp_council_path (Path): Path to the compost council composting facilities data.
        state_geo_path (Path): Path to the state geography data.
        dst_path (Path): Path to save the output data.

    Returns:
        Creates a parquet file containing facility locations with state codes.
    """
    # read in state geometries
    state_gdf = (
        gpd.read_file(state_geo_path)
        .loc[:, ["NAME", "STATEFP", "STUSPS", "geometry"]]
        .rename(columns=str.lower)
        .rename(columns={"stusps": "state_code", "name": "state_name"})
        .astype({"statefp": int})
        # get only lower 48 + DC
        .query("(statefp < 60) & (statefp != 2) & (statefp != 15)")
        .to_crs(4326)
    )

    # read in the composting facilities data
    excess_food_df = (
        pd.read_excel(
            excess_food_op_path,
            sheet_name="Data",
            usecols=["Name", "Latitude", "Longitude"],
        ).rename(columns=str.lower)
        .assign(
            formatted_fac_name=lambda df: name_formatter(df["name"]), source="ex_food"
        )
    )

    # get the composting facilities from the FRS database based on the NAICS code.
    # I use duckdb for a bit of performance in these very large tables over pandas.
    frs_composting_fac_df = (
        duckdb.execute(
            (
                "SELECT frs_main.primary_name as name, frs_main.latitude83 as latitude, frs_main.longitude83 as longitude "  # noqa
                f"FROM (SELECT registry_id, primary_name, latitude83, longitude83 FROM '{frs_facility_path}') as frs_main "  # noqa
                f"JOIN (SELECT registry_id, naics_code FROM '{frs_naics_path}') AS frs_naics "  # noqa
                "ON frs_main.registry_id = frs_naics.registry_id "
                f"WHERE naics_code == {COMPOSTING_FRS_NAICS_CODE}"
            )
        )
        .df()
        .assign(formatted_fac_name=lambda df: name_formatter(df["name"]), source="frs")
    )

    # read in the biocycle composting facilities data
    biocycle_df = (
        pd.read_csv(biocycle_path)
        .rename(columns={"lat": "latitude", "lon": "longitude"})
        .assign(source="biocycle")
    )

    # google earth exports 3d points, covert them to 2d to avoid issues.
    def _drop_z(geom):
        return wkb.loads(wkb.dumps(geom, output_dimension=2))

    # read in the compost council composting facilities data
    comp_council_gdf = (
        gpd.read_file(comp_council_path, driver="KML")
        .rename(columns=str.lower)
        .drop(columns="description")
        .assign(
            formatted_fac_name=lambda df: name_formatter(df["name"]),
            geometry=lambda df: df.geometry.apply(_drop_z),
            source="comp_council",
        )
    )

    # there is a two step process to get all facilities in one dataframe:
    # 1) put together the facilities that have lat/lon columns and make them
    # geodataframes,
    facility_concat_df = pd.concat(
        [frs_composting_fac_df, biocycle_df, excess_food_df]
    ).sort_values("formatted_fac_name")
    facility_concat_gdf = gpd.GeoDataFrame(
        facility_concat_df.drop(columns=["latitude", "longitude"]),
        geometry=gpd.points_from_xy(
            facility_concat_df["longitude"], facility_concat_df["latitude"]
        ),
        crs=4326,
    )
    # 2) concat these with the facilities data that are already geodataframes.
    facility_concat_2_gdf = pd.concat([comp_council_gdf, facility_concat_gdf])
    facility_concat_2_gdf = facility_concat_2_gdf[
        facility_concat_2_gdf.is_valid & ~facility_concat_2_gdf.is_empty
    ]
    facility_concat_2_gdf.normalize()

    # Remove duplicate facilities based on our spatial tolerance
    # if two or more facilities fall within the tolerance, only 1 location is kept, the
    # resulting centroid will be at the intersection of their buffers.
    final_facility_gdf = (
        facility_concat_2_gdf.to_crs("ESRI:102003")
        .assign(geometry=lambda df: df.buffer(DUPLICATION_TOLERANCE_M))
        .dissolve()
        .explode()
        .centroid.to_frame()
        .to_crs(4326)
        .sjoin(state_gdf[["geometry", "state_code"]])
        .drop(columns="index_right")
        .rename_geometry("geometry")
    )
    # %%
    # NOTE: DC has no facilities listed, but has 1 year (2012) with reported emissions.
    # Erin email note on DC: My understanding is that (industrial) composting in DC has
    # been outsources to MD. Since the inventory is trying to capture the distribution
    # of industrial composting emissions, let’s manually add a single facility location
    # for DC. Let’s use the Fort Totten Waste Transfer Station (lat/lon: 38.947624,
    # -77.001213). We can make a note of this in the data and assumptions document and
    # this assumption can be re-visited in later iterations.
<<<<<<< HEAD
    proxy_gdf = (
        pd.concat(
            [
                final_facility_gdf,
                state_gdf[state_gdf["state_code"] == "DC"][
                    ["state_code", "geometry"]
                ].assign(geometry=Point(-77.001213, 38.947624)),
            ]
        )
        .reset_index(drop=True)
        .assign(emis_kt=1)
    )
    proxy_gdf["rel_emi"] = proxy_gdf.groupby("state_code")["emis_kt"].transform(
        normalize
    )
    print("composting facilities with location: ", len(proxy_gdf))

    all_eq_df = (
        proxy_gdf.groupby("state_code")["rel_emi"]
        .sum()
        .rename("sum_check")
        .to_frame()
        .assign(is_close=lambda df: (np.isclose(df["sum_check"], 1)))
    )
    all_eq_df

    if not all_eq_df["is_close"].all():
        raise ValueError("not all values are normed correctly!")
    # %%
    proxy_gdf.to_parquet(dst_path)

=======
    final_facility_gdf = pd.concat(
        [
            final_facility_gdf,
            state_gdf[state_gdf["state_code"] == "DC"][
                ["state_code", "geometry"]
            ].assign(geometry=Point(-77.001213, 38.947624)),
        ]
    ).reset_index(drop=True)
>>>>>>> 3bb395b2

    # Save the final data to a parquet file
    final_facility_gdf.to_parquet(dst_path)<|MERGE_RESOLUTION|>--- conflicted
+++ resolved
@@ -1,5 +1,4 @@
 """
-<<<<<<< HEAD
 Name:                   task_composting_proxy.py
 Date Last Modified:     2025-01-30
 Authors Name:           Nick Kruskamp (RTI International)
@@ -20,25 +19,6 @@
 """
 
 # %%
-=======
-Name:                  task_composting_proxy.py
-Date Last Modified:    2025-01-23
-Authors Name:          Nick Kruskamp (RTI International)
-Purpose:               Process composting proxy data for emissions.
-Input Files:           - Excess Food: {sector_data_dir_path}/composting/
-                        CompostingFacilities.xlsx
-                       - FRS Facility: {global_data_dir_path}/NATIONAL_FACILITY_FILE.CSV
-                       - FRS NAICS: {global_data_dir_path}/NATIONAL_NAICS_FILE.CSV
-                       - Biocycle: {sector_data_dir_path}/composting/
-                        biocycle_locs_clean.csv
-                       - Comp Council: {sector_data_dir_path}/composting/
-                        STA Certified Compost Participants Map.kml
-                       - State Geo: {global_data_dir_path}/tl_2020_us_state.zip
-Output Files:          - DST: {proxy_data_dir_path}/composting_proxy.parquet
-"""
-
-# %% Import Libraries
->>>>>>> 3bb395b2
 from pathlib import Path
 from typing import Annotated
 
@@ -59,11 +39,7 @@
 from gch4i.utils import name_formatter, normalize
 
 
-<<<<<<< HEAD
-
-=======
 # %% Assign Constant Variables
->>>>>>> 3bb395b2
 COMPOSTING_FRS_NAICS_CODE = 562219
 DUPLICATION_TOLERANCE_M = 250
 
@@ -208,7 +184,6 @@
     # for DC. Let’s use the Fort Totten Waste Transfer Station (lat/lon: 38.947624,
     # -77.001213). We can make a note of this in the data and assumptions document and
     # this assumption can be re-visited in later iterations.
-<<<<<<< HEAD
     proxy_gdf = (
         pd.concat(
             [
@@ -240,16 +215,5 @@
     # %%
     proxy_gdf.to_parquet(dst_path)
 
-=======
-    final_facility_gdf = pd.concat(
-        [
-            final_facility_gdf,
-            state_gdf[state_gdf["state_code"] == "DC"][
-                ["state_code", "geometry"]
-            ].assign(geometry=Point(-77.001213, 38.947624)),
-        ]
-    ).reset_index(drop=True)
->>>>>>> 3bb395b2
-
-    # Save the final data to a parquet file
-    final_facility_gdf.to_parquet(dst_path)+
+# %%
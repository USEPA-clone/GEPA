"""
Name:                   task_abandoned_og_wells_emi.py
Date Last Modified:     2024-12-12
Authors Name:           A. Burnette (RTI International)
Purpose:                Mapping of wells emissions to State, Year, emissions format
gch4i_name:             1B2ab_abandoned_og_wells
<<<<<<< HEAD
Input Files:            - Abandoned_Wells_90-22_FR.xlsx
Output Files:           - aog_gas_wells_emi.csv, aog_oil_wells_emi.csv
Notes:                  -
=======
Input Files:            - {ghgi_data_dir_path}/1B2ab_abandoned_og_wells/
                            Abandoned_Wells_90-22_FR.xlsx
Output Files:           - {emi_data_dir_path}/
                            aog_gas_wells_emi.csv
                            aog_oil_wells_emi.csv
>>>>>>> 3bb395b2
"""
# %% STEP 0. Load packages, configuration files, and local parameters ------------------
from pathlib import Path
from typing import Annotated
from pytask import Product, mark, task

import pandas as pd
import ast

from gch4i.config import (
    V3_DATA_PATH,
    emi_data_dir_path,
    ghgi_data_dir_path,
    max_year,
    min_year
)
from gch4i.utils import tg_to_kt

# %% Step 1. Create Function


def get_abandoned_og_wells_inv_data(in_path, src, params):
    """
    Change from previous years: no Plugged or Regional emis. All emissions are either
    from "gas" or "oil" wells.

    Function reads in the inventory data for abandoned oil and gas wells and returns
    the emissions in kt for each state and year.

    Parameters
    ----------
    in_path : str
        path to the input file
    src : str
        subcategory of interest
    params : dict
        additional parameters
    """

    # Read in the data
    emi_df = pd.read_excel(
        in_path,
        sheet_name=params["arguments"][0],  # sheet name
        skiprows=params["arguments"][1],  # skip rows
        nrows=params["arguments"][2],  # number of rows
        )
    # Specify years to keep
    year_list = [str(x) for x in list(range(min_year, max_year + 1))]
    # Clean and format the data
    emi_df = (
        # Rename columns
        emi_df.rename(columns=lambda x: str(x).lower())
        .assign(
            ghgi_source=lambda df: df["subcategory2"]
            .astype(str)
            .str.strip()
            .str.casefold()
        )
        .rename(columns={"georef": "state_code"})
        # Query for CH4 emissions and the source of interest
        .query(f"(ghg == 'CH4') & (ghgi_source == '{src}')")
        # Filter state code and years
        .filter(items=["state_code"] + year_list, axis=1)
        .set_index("state_code")
        # Replace NA values with 0
        .replace(0, pd.NA)
        .apply(pd.to_numeric, errors="coerce")
        .dropna(how="all")
        .fillna(0)
        .reset_index()
        # Melt the data: unique state/year
        .melt(id_vars="state_code", var_name="year", value_name="ch4_tg")
        # Convert tg to kt
        .assign(ghgi_ch4_kt=lambda df: df["ch4_tg"] * tg_to_kt)
        .drop(columns=["ch4_tg"])
        .astype({"year": int, "ghgi_ch4_kt": float})
        .fillna({"ghgi_ch4_kt": 0})
        # Ensure only years between min_year and max_year are included
        .query("year.between(@min_year, @max_year)")
        # Ensure state/year grouping is unique
        .groupby(["state_code", "year"])["ghgi_ch4_kt"]
        .sum()
        .reset_index()
        )
    return emi_df


# %% STEP 2. Initialize Parameters
"""
This section initializes the parameters for the task and stores them in the
emi_parameters_dict.

The parameters are read from the emi_proxy_mapping sheet of the gch4i_data_guide_v3.xlsx
file. The parameters are used to create the pytask task for the emi.
"""
# gch4i_name in gch4i_data_guide_v3.xlsx, emi_proxy_mapping sheet
source_name = "1B2ab_abandoned_og_wells"
# Directory name for GHGI data
source_path = "1B2ab_abandoned_og_wells"  # Changed from abandoned_og_wells

# Data Guide Directory
proxy_file_path = V3_DATA_PATH.parents[1] / "gch4i_data_guide_v3.xlsx"
# Read and query for the source name (ghch4i_name)
proxy_data = pd.read_excel(proxy_file_path, sheet_name="emi_proxy_mapping").query(
    f"gch4i_name == '{source_name}'"
)

# Initialize the emi_parameters_dict
emi_parameters_dict = {}
# Loop through the proxy data and store the parameters in the emi_parameters_dict
for emi_name, data in proxy_data.groupby("emi_id"):
    emi_parameters_dict[emi_name] = {
        "input_paths": [ghgi_data_dir_path / source_path / x for x in data.file_name],
        "source_list": [x.strip().casefold() for x in data.Subcategory2.to_list()],
        "parameters": ast.literal_eval(data.add_params.iloc[0]),
        "output_path": emi_data_dir_path / f"{emi_name}.csv"
    }

emi_parameters_dict


# %% STEP 3. Create Pytask Function and Loop

for _id, _kwargs in emi_parameters_dict.items():

    @mark.persist
    @task(id=_id, kwargs=_kwargs)
    def task_abandoned_og_wells_emi(
        input_paths: list[Path],
        source_list: list[str],
        parameters: dict,
        output_path: Annotated[Path, Product],
    ) -> None:

        # Initialize the emi_df_list
        emi_df_list = []
        # Loop through the input paths and source list to get the emissions data
        for input_path, ghgi_group in zip(input_paths, source_list):
            individual_emi_df = get_abandoned_og_wells_inv_data(input_path,
                                                                ghgi_group,
                                                                parameters)
            emi_df_list.append(individual_emi_df)

        # Concatenate the emissions data and group by state and year
        emission_group_df = (
            pd.concat(emi_df_list)
            .groupby(["state_code", "year"])["ghgi_ch4_kt"]
            .sum()
            .reset_index()
        )
        # Save the emissions data to the output path
        emission_group_df.to_csv(output_path)<|MERGE_RESOLUTION|>--- conflicted
+++ resolved
@@ -4,17 +4,11 @@
 Authors Name:           A. Burnette (RTI International)
 Purpose:                Mapping of wells emissions to State, Year, emissions format
 gch4i_name:             1B2ab_abandoned_og_wells
-<<<<<<< HEAD
-Input Files:            - Abandoned_Wells_90-22_FR.xlsx
-Output Files:           - aog_gas_wells_emi.csv, aog_oil_wells_emi.csv
-Notes:                  -
-=======
 Input Files:            - {ghgi_data_dir_path}/1B2ab_abandoned_og_wells/
                             Abandoned_Wells_90-22_FR.xlsx
 Output Files:           - {emi_data_dir_path}/
                             aog_gas_wells_emi.csv
                             aog_oil_wells_emi.csv
->>>>>>> 3bb395b2
 """
 # %% STEP 0. Load packages, configuration files, and local parameters ------------------
 from pathlib import Path

--- conflicted
+++ resolved
@@ -1,16 +1,5 @@
 """
 Name:                   task_land_converted_to_wet_emi.py
-<<<<<<< HEAD
-Date Last Modified:     2024-12-12
-Authors Name:           A. Burnette (RTI International)
-Purpose:                Mapping of 4D1 emissions to State, Year, emissions
-gch4i_name:             4D2_land_converted_to_wetlands
-Input Files:            - FloodedLands_90-22_State.xlsx [InvDB]
-                        - CoastalWetlands_90-22_FR.xlsx [InvDB]
-Emis/Output Files:      - conv_flooded_land_reservoir_emi.csv
-                        - conv_coastal_wetlands_emi.csv
-Notes:                  -
-=======
 Date Last Modified:     2025-01-30
 Authors Name:           Andrew Burnette (RTI International)
 Purpose:                Mapping of land converted to wetlands emissions to State, Year,
@@ -22,7 +11,6 @@
 Emis/Output Files:      - {emi_data_dir_path}/
                             conv_flooded_land_reservoir_emi.csv
                             conv_coastal_wetlands_emi.csv
->>>>>>> 3bb395b2
 """
 # %% STEP 0. Load packages, configuration files, and local parameters ------------------
 from pathlib import Path

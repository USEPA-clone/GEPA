"""
Name:                   task_anaerobic_digestion_emi.py
<<<<<<< HEAD
Date Last Modified:     2024-12-12
Authors Name:           A. Burnette (RTI International)
Purpose:                Mapping of anaerobic_digestion emissions to State, Year,
                        emissions format
Input Files:            - State_AD_1990-2022_LA.xlsx
Output Files:           - Emissions by State, Year for each subcategory
Notes:                  - This version of emi mapping is draft for mapping .py files
=======
Date Last Modified:     2025-01-30
Authors Name:           Andrew Burnette (RTI International)
Purpose:                Mapping of anaerobic_digestion emissions to State, Year,
                        emissions format
gch4i_name:             5B2_anaerobic_digestion
Input Files:            - {ghgi_data_dir_path}/5B2_anaerobic_digestion/
                            State_AD_1990-2022_LA.xlsx
Output Files:           - anaerobic_digestion_emi.csv
>>>>>>> 3bb395b2
"""

# %% STEP 0. Load packages, configuration files, and local parameters ------------------
from pathlib import Path
from typing import Annotated
from pytask import Product, mark, task

import pandas as pd
import ast

from gch4i.config import (
    V3_DATA_PATH,
    emi_data_dir_path,
    ghgi_data_dir_path,
    max_year,
    min_year
)

from gch4i.utils import tg_to_kt


# %% STEP 1. Create Emi Mapping Functions

def get_anaerobic_dig_inv_data(in_path, src, params):
    """read in the ch4_kt values for each state
    Function reads in the inventory data for anaaerobic digestion and returns
    the emissions in kt for each state and year.

    User is required to specify the subcategory of interest:
    - Anaerobic Digestion at Biogas Facilities

    Parameters
    ----------
    in_path : str
        path to the input file
    src : str
        subcategory of interest
    params : dict
        additional parameters
    """

    emi_df = (
        # read in the data
        pd.read_excel(
            in_path,
            sheet_name=params["arguments"][0],  # Sheet name
            skiprows=params["arguments"][1],  # skip rows
            nrows=params["arguments"][2],  # number of rows
        )
    )
    # Specify years to keep
    year_list = [str(x) for x in list(range(min_year, max_year + 1))]
    # Clean and format the data
    emi_df = (
        # Rename columns
        emi_df.rename(columns=lambda x: str(x).lower())
        .rename(columns={"georef": "state_code"})
        # Query for CH4 emissions
        .query('ghg == "CH4"')
        # Filter state code and years
        .filter(items=["state_code"] + year_list, axis=1)
        .set_index("state_code")
        # Replace NA values with 0
        .replace(0, pd.NA)
        .apply(pd.to_numeric, errors="coerce")
        .dropna(how="all")
        .fillna(0)
        .reset_index()
        # Melt the data: unique state/year
        .melt(id_vars="state_code", var_name="year", value_name="ch4_tg")
        # Convert tg to kt
        .assign(ghgi_ch4_kt=lambda df: df["ch4_tg"]*tg_to_kt)
        .drop(columns=["ch4_tg"])
        .astype({"year": int, "ghgi_ch4_kt": float})
        .fillna({"ghgi_ch4_kt": 0})
        # Ensure only years between min_year and max_year are included
        .query("year.between(@min_year, @max_year)")
        # Ensure state/year grouping is unique
        .groupby(["state_code", "year"])["ghgi_ch4_kt"]
        .sum()
        .reset_index()
    )
    return emi_df


# %% STEP 2. Initialize Parameters
"""
This section initializes the parameters for the task and stores them in the
emi_parameters_dict.

The parameters are read from the emi_proxy_mapping sheet of the gch4i_data_guide_v3.xlsx
file. The parameters are used to create the pytask task for the emi.
"""
# gch4i_name in gch4i_data_guide_v3.xlsx, emi_proxy_mapping sheet
source_name = "5B2_anaerobic_digestion"
# Directory name for GHGI data
source_path = "5B2_anaerobic_digestion"  # Changed from landfills

# Data Guide Directory
proxy_file_path = V3_DATA_PATH.parents[1] / "gch4i_data_guide_v3.xlsx"
# Read and query for the source name (ghch4i_name)
proxy_data = pd.read_excel(proxy_file_path, sheet_name="emi_proxy_mapping").query(
    f"gch4i_name == '{source_name}'"
)

# Initialize the emi_parameters_dict
emi_parameters_dict = {}
# Loop through the proxy data and store the parameters in the emi_parameters_dict
for emi_name, data in proxy_data.groupby("emi_id"):
    emi_parameters_dict[emi_name] = {
        "input_paths": [ghgi_data_dir_path / source_path / x for x in data.file_name],
        "source_list": [x.strip().casefold() for x in data.Category.to_list()],
        "parameters": ast.literal_eval(data.add_params.iloc[0]),
        "output_path": emi_data_dir_path / f"{emi_name}.csv"
    }

emi_parameters_dict


# %% STEP 3. Create Pytask Function and Loop

for _id, _kwargs in emi_parameters_dict.items():

    @mark.persist
    @task(id=_id, kwargs=_kwargs)
    def task_anaerobic_emi(
        input_paths: list[Path],
        source_list: list[str],
        parameters: dict,
        output_path: Annotated[Path, Product],
    ) -> None:

        # Initialize the emi_df_list
        emi_df_list = []
        # Loop through the input paths and source list to get the emissions data
        for input_path, ghgi_group in zip(input_paths, source_list):
            individual_emi_df = get_anaerobic_dig_inv_data(input_path,
                                                           ghgi_group,
                                                           parameters)
            emi_df_list.append(individual_emi_df)

        # Concatenate the emissions data and group by state and year
        emission_group_df = (
            pd.concat(emi_df_list)
            .groupby(["state_code", "year"])["ghgi_ch4_kt"]
            .sum()
            .reset_index()
        )
        # Save the emissions data to the output path
        emission_group_df.to_csv(output_path)<|MERGE_RESOLUTION|>--- conflicted
+++ resolved
@@ -1,14 +1,5 @@
 """
 Name:                   task_anaerobic_digestion_emi.py
-<<<<<<< HEAD
-Date Last Modified:     2024-12-12
-Authors Name:           A. Burnette (RTI International)
-Purpose:                Mapping of anaerobic_digestion emissions to State, Year,
-                        emissions format
-Input Files:            - State_AD_1990-2022_LA.xlsx
-Output Files:           - Emissions by State, Year for each subcategory
-Notes:                  - This version of emi mapping is draft for mapping .py files
-=======
 Date Last Modified:     2025-01-30
 Authors Name:           Andrew Burnette (RTI International)
 Purpose:                Mapping of anaerobic_digestion emissions to State, Year,
@@ -17,7 +8,6 @@
 Input Files:            - {ghgi_data_dir_path}/5B2_anaerobic_digestion/
                             State_AD_1990-2022_LA.xlsx
 Output Files:           - anaerobic_digestion_emi.csv
->>>>>>> 3bb395b2
 """
 
 # %% STEP 0. Load packages, configuration files, and local parameters ------------------

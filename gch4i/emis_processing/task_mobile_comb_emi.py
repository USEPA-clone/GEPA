"""
Name:                   task_mobile_comb_emi.py
<<<<<<< HEAD
Date Last Modified:     2024-12-12
Authors Name:           A. Burnette (RTI International)
Purpose:                Mapping of mobile combustion emissions
gch4i_name:             1A_mobile_combustion
Input Files:            - Mobile non-CO2 InvDB State Breakout_2022.xlsx
                        - SIT Mobile Dataframe 5.24.2023.xlsx
Output Files:           - Emissions by State, Year for each subcategory
Notes:                  - Relative proportions from "SIT Mobile",
                        - Emissions numbers from "Mobile non-CO2 InvDB".
=======
Date Last Modified:     2025-01-30
Authors Name:           Andrew Burnette (RTI International)
Purpose:                Mapping of mobile combustion emissions
gch4i_name:             1A_mobile_combustion
Input Files:            - {ghgi_data_dir_path}/1A_mobile_combustion/
                            Mobile non-CO2 InvDB State Breakout_2022.xlsx
                            SIT Mobile Dataframe 5.24.2023.xlsx
Output Files:           - {emi_data_dir_path}/
                            emi_passenger_cars.csv
                            emi_light.csv
                            emi_heavy.csv
                            emi_all_roads.csv
                            emi_waterways.csv
                            emi_railroads.csv
                            emi_aircraft.csv
                            emi_farm.csv
                            emi_equip.csv
                            emi_other.csv
Notes:                  - Relative proportions come from "SIT Mobile" data.
                        - Emissions numbers from come from "Mobile non-CO2 InvDB" data.
>>>>>>> 3bb395b2
"""

# %% STEP 0. Load packages, configuration files, and local parameters ------------------
from pathlib import Path
from typing import Annotated
from pytask import Product, mark, task

import pandas as pd
import ast

from gch4i.config import (
    V3_DATA_PATH,
    emi_data_dir_path,
    ghgi_data_dir_path,
    max_year,
    min_year
)

from gch4i.utils import tg_to_kt
from gch4i.sector_code.emi_mapping.a_excel_dict import read_excel_params2

# %% STEP 1. Create Emi Mapping Functions


def get_comb_mobile_inv_data(in_path, src, params):
    """read in the ch4_kt values for each state
    User is required to specify the subcategory of interest:
    - Emi_Passenger
    - Emi_Light
    - Emi_Heavy
    - Emi_AllRoads
    - Emi_Waterways
    - Emi_Railroads
    - Emi_Aircraft
    - Emi_Farm
    - Emi_Equip
    - Emi_Other
    ----------

    This function takes different cleaning paths, depending on the emission source.
    Some emis group based on multiple sources, while others are based on a
    single source. The function reads in the data and returns the emissions in kt.

    ----------
    NOTE: read_excel_params2 must be imported from a_excel_dict.py for this function
    to execute.
    ----------
    Parameters
    ----------
    in_path : str
        path to the input file
    src : str
        subcategory of interest
    params : dict
        additional parameters
    """

    ####################################################################################

    # Overwrite parameters if Emi group is made up of mutliple srcs
    # If source is in this list, then params must be overwritten, as it contributes
    # to a combined emission group.
    if src in (['motorcycles', 'passenger cars',
                'heavy-duty vehicles', 'diesel highway']):
        # Directly overwrite the params dictionary
        params = read_excel_params2(proxy_file_path, source_name, src,
                                    sheet='emi_proxy_mapping')
    else:
        params = params

    # Read in the first file - InvDB data
    emi_df = (
        pd.read_excel(
            in_path[0],
            sheet_name=params["arguments"][0],  # Sheet name
            skiprows=params["arguments"][1],    # Skip rows
            index_col=None
        )
    )
    # Specify years to keep
    year_list = [str(x) for x in list(range(min_year, max_year + 1))]

    # Clean and format the data
    emi_df = (
        # Rename columns
        emi_df.rename(columns=lambda x: str(x).lower())
        .rename(columns={"georef": "state_code"})
        # Query for CH4 emissions
        .query('ghg == "CH4"')
        # Query for whether subcategory1 contains any of the sources
        .query(f'subcategory1.str.contains("{params["substrings"][0]}", regex=True)',
               engine='python')
        # Filter state code and years
        .filter(items=["state_code"] + year_list, axis=1)
        .set_index("state_code")
        # Replace NA values with 0
        .replace(0, pd.NA)
        .apply(pd.to_numeric, errors="coerce")
        .dropna(how="all")
        .fillna(0)
        .reset_index()
        # Melt the data: unique state/year
        .melt(id_vars="state_code", var_name="year", value_name="ch4_tg")
        # Convert tg to kt
        .assign(ch4_kt=lambda df: df["ch4_tg"] * tg_to_kt)
        .drop(columns=["ch4_tg"])
        .astype({"year": int, "ch4_kt": float})
        .fillna({"ch4_kt": 0})
        # Ensure state/year grouping is unique
        .groupby(["state_code", "year"]).sum().reset_index()
        # Ensure only years between min_year and max_year are included
        .query("year.between(@min_year, @max_year-1)")  # Missing 2022 in SIT Mobile
        .sort_values(["state_code", "year"])
    )
    ####################################################################################
    # End the function here if the source is in the list
    if src in (["alternative fuel highway", "farm equipment",
                "construction equipment", "other", "diesel highway"]):

        emi_df = emi_df.rename(columns={"ch4_kt": "ghgi_ch4_kt"})

        return emi_df

    ####################################################################################

    # Read in the second file - SIT Mobile data
    emi_df2 = (
        pd.read_excel(
            in_path[1],
            sheet_name=params["arguments"][2],  # Sheet name
            index_col=None
        )
    )

    # Clean and format the data
    emi_df2 = (
        # Rename columns
        emi_df2.rename(columns=lambda x: str(x).lower())
        .drop(columns=["state"])
        .rename(columns={'unnamed: 0': 'state_code'})
        # Remove CO2 from sector and get emissions for specific subcategory
        .query(f'sector.str.contains("CH4") and sector.str.contains("{params["substrings"][1]}", regex=True)', engine='python')
        .query(f'sector.str.contains("{params["substrings"][2]}", regex=True) or sector.str.endswith("{params["substrings"][1]}")')
        # Melt the data: unique state/sector
        .melt(id_vars=["state_code", "sector"],
              var_name="year",
              value_name="ch4_metric")
        .astype({"year": int})
        # Ensure only years between min_year and max_year are included
        .query("year.between(@min_year, @max_year)")
        # Pivot the data: unique state/year
        .pivot_table(index=["state_code", "year"],
                     columns="sector",
                     values="ch4_metric")
    )

    # Calculate the relative proportion of emissions
    emi_df2 = (
        emi_df2.div(emi_df2.iloc[:, 0], axis=0)
        .drop(columns=emi_df2.columns[0])
        .assign(proportion=lambda df: df.sum(axis=1))
        .iloc[:, -1]
        .reset_index()
    )

    ####################################################################################

    # Merge the two dataframes
    emi_df3 = (
        pd.merge(emi_df, emi_df2, on=["state_code", "year"], how="left")
        .assign(ghgi_ch4_kt=lambda df: df.iloc[:, 2] * df["proportion"])
    )

    # Drop unnecessary columns
    emi_df3 = emi_df3.drop(columns=["proportion", emi_df3.columns[2]])

    return emi_df3


########################################################################################
########################################################################################

# %% STEP 2. Initialize Parameters
"""
This section initializes the parameters for the task and stores them in the
emi_parameters_dict.

The parameters are read from the emi_proxy_mapping sheet of the gch4i_data_guide_v3.xlsx
file. The parameters are used to create the pytask task for the emi.
"""
# gch4i_name in gch4i_data_guide_v3.xlsx, emi_proxy_mapping sheet
source_name = "1A_mobile_combustion"
# Directory name for GHGI data
source_path = "1A_mobile_combustion"

# Data Guide Directory
proxy_file_path = V3_DATA_PATH.parents[1] / "gch4i_data_guide_v3.xlsx"
# Read and query for the source name (ghch4i_name)
proxy_data = pd.read_excel(proxy_file_path, sheet_name="emi_proxy_mapping").query(
    f"gch4i_name == '{source_name}'"
)

# Initialize the emi_parameters_dict
# This process is different from other emi_functions, as it reads in multiple files
emi_parameters_dict = {}
# Loop through the proxy data and store the parameters in the emi_parameters_dict
for emi_name, data in proxy_data.groupby("emi_id"):
    filenames = data.file_name.iloc[0].split(",")
    emi_parameters_dict[emi_name] = {
        "input_paths": [ghgi_data_dir_path / source_path / x for x in filenames],
        "source_list": [x.strip().casefold() for x in data.Subcategory2.to_list()],
        "parameters": ast.literal_eval(data.add_params.iloc[0]),
        "output_path": emi_data_dir_path / f"{emi_name}.csv"
    }

emi_parameters_dict


# %% STEP 3. Create Pytask Function and Loop

for _id, _kwargs in emi_parameters_dict.items():

    @mark.persist
    @task(id=_id, kwargs=_kwargs)
    def task_mobile_comb_emi(
        input_paths: list[Path],
        source_list: list[str],
        parameters: dict,
        output_path: Annotated[Path, Product],
    ) -> None:

        # Initialize the emi_df_list
        emi_df_list = []
        # Loop through the input paths and source list to get the emissions data
        for ghgi_group in source_list:
            individual_emi_df = get_comb_mobile_inv_data(input_paths,
                                                         ghgi_group,
                                                         parameters)
            emi_df_list.append(individual_emi_df)

        # Concatenate the emissions data and group by state and year
        emission_group_df = (
            pd.concat(emi_df_list)
            .groupby(["state_code", "year"])["ghgi_ch4_kt"]
            .sum()
            .reset_index()
        )
        # Save the emissions data to the output path
        emission_group_df.to_csv(output_path)<|MERGE_RESOLUTION|>--- conflicted
+++ resolved
@@ -1,16 +1,5 @@
 """
 Name:                   task_mobile_comb_emi.py
-<<<<<<< HEAD
-Date Last Modified:     2024-12-12
-Authors Name:           A. Burnette (RTI International)
-Purpose:                Mapping of mobile combustion emissions
-gch4i_name:             1A_mobile_combustion
-Input Files:            - Mobile non-CO2 InvDB State Breakout_2022.xlsx
-                        - SIT Mobile Dataframe 5.24.2023.xlsx
-Output Files:           - Emissions by State, Year for each subcategory
-Notes:                  - Relative proportions from "SIT Mobile",
-                        - Emissions numbers from "Mobile non-CO2 InvDB".
-=======
 Date Last Modified:     2025-01-30
 Authors Name:           Andrew Burnette (RTI International)
 Purpose:                Mapping of mobile combustion emissions
@@ -31,7 +20,6 @@
                             emi_other.csv
 Notes:                  - Relative proportions come from "SIT Mobile" data.
                         - Emissions numbers from come from "Mobile non-CO2 InvDB" data.
->>>>>>> 3bb395b2
 """
 
 # %% STEP 0. Load packages, configuration files, and local parameters ------------------

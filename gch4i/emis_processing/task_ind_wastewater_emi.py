"""
Name:                   task_ind_wastewater_emi.py
<<<<<<< HEAD
Date Last Modified:     2024-12-12
Authors Name:           A. Burnette (RTI International)
Purpose:                Mapping of coal emissions to State, Year, emissions format
gch4i_name:             5D2_industrial_wastewater
Input Files:            - WW_State-level Estimates_90-22_27June2024.xlsx
Output Files:           - Emissions by State, Year for each subcategory
Notes:                  -
=======
Date Last Modified:     2025-01-30
Authors Name:           Andrew Burnette (RTI International)
Purpose:                Mapping of industrial wastewater emissions to State, Year,
                            emissions format
gch4i_name:             5D2_industrial_wastewater
Input Files:            - {ghgi_data_dir_path}/5D2_industrial_wastewater/
                            WW_State-level Estimates_90-22_27June2024.xlsx
Output Files:           - {emi_data_dir_path}/
                            ww_brew_emi.csv
                            ww_ethanol_emi.csv
                            ww_fv_emi.csv
                            ww_mp_emi.csv
                            ww_petrref_emi.csv
                            ww_pp_emi.csv
>>>>>>> 3bb395b2
"""

# %% STEP 0. Load packages, configuration files, and local parameters ------------------
from pathlib import Path
from typing import Annotated
from pytask import Product, mark, task

import pandas as pd
import ast

from gch4i.config import (
    V3_DATA_PATH,
    emi_data_dir_path,
    ghgi_data_dir_path,
    max_year,
    min_year
)


# %% STEP 1. Create Emi Mapping Functions

def get_ind_ww_inv_data(in_path, src, params):
    """read in the ch4_kt values for each state
    User is required to specify the subcategory of interest:
    - Breweries
    - Ethanol Production
    - Fruits and Vegetables
    - Red Meat and Poultry
    - Petroleum Refining
    - Pulp and Paper

    Parameters
    ----------
    in_path : str
        path to the input file
    src : str
        subcategory of interest
    params : dict
        additional parameters
    """

    emi_df = (
        # Read in the data
        pd.read_excel(
            in_path,
            sheet_name=params["arguments"][0],  # Sheet name
            skiprows=params["arguments"][1],  # Skip rows
            nrows=params["arguments"][2],  # Number of rows
        )
    )
    # If the source is "red meat and poultry", special cleaning needed for this sheet
    if src == "red meat and poultry":
        emi_df.drop(emi_df.columns[0:3], axis=1, inplace=True)
        emi_df.columns.values[0] = "State"
        emi_df.columns.values[1] = "Metric"
        emi_df.columns.values[2:] = list(range(1990, max_year + 1))
        emi_df = emi_df.drop(columns="Metric")

    # Specify years to keep
    year_list = [str(x) for x in list(range(min_year, max_year + 1))]

    # Clean and format the data
    emi_df = (
        # Rename columns
        emi_df.rename(columns=lambda x: str(x).lower())
        .rename(columns={"state": "state_code"})
        # Filter state code and years
        .filter(items=["state_code"] + year_list, axis=1)
        .set_index("state_code")
        # Replace NA values with 0
        .replace(0, pd.NA)
        .apply(pd.to_numeric, errors="coerce")
        .dropna(how="all")
        .fillna(0)
        .reset_index()
        # Melt the data: unique state/year
        .melt(id_vars="state_code", var_name="year", value_name="ch4_metric")
        # Convert to kt (metric is different depending on the source, params)
        .assign(ghgi_ch4_kt=lambda df: df["ch4_metric"]/params["arguments"][3])
        .drop(columns=["ch4_metric"])
        .astype({"year": int, "ghgi_ch4_kt": float})
        .fillna({"ghgi_ch4_kt": 0})
        # Ensure only years between min_year and max_year are included
        .query("year.between(@min_year, @max_year)")
        # Ensure state/year grouping is unique
        .groupby(["state_code", "year"])["ghgi_ch4_kt"]
        .sum()
        .reset_index()
    )
    return emi_df


# %% STEP 2. Initialize Parameters
"""
This section initializes the parameters for the task and stores them in the
emi_parameters_dict.

The parameters are read from the emi_proxy_mapping sheet of the gch4i_data_guide_v3.xlsx
file. The parameters are used to create the pytask task for the emi.
"""
# gch4i_name in gch4i_data_guide_v3.xlsx, emi_proxy_mapping sheet
source_name = "5D2_industrial_wastewater"
# Directory name for GHGI data
source_path = "5D2_industrial_wastewater"  # Changed from wastewater

# Data Guide Directory
proxy_file_path = V3_DATA_PATH.parents[1] / "gch4i_data_guide_v3.xlsx"
# Read and query for the source name (ghch4i_name)
proxy_data = pd.read_excel(proxy_file_path, sheet_name="emi_proxy_mapping").query(
    f"gch4i_name == '{source_name}'"
)

# Initialize the emi_parameters_dict
emi_parameters_dict = {}
# Loop through the proxy data and store the parameters in the emi_parameters_dict
for emi_name, data in proxy_data.groupby("emi_id"):
    emi_parameters_dict[emi_name] = {
        "input_paths": [ghgi_data_dir_path / source_path / x for x in data.file_name],
        "source_list": [x.strip().casefold() for x in data.Subcategory1.to_list()],
        "parameters": ast.literal_eval(data.add_params.iloc[0]),
        "output_path": emi_data_dir_path / f"{emi_name}.csv"
    }

emi_parameters_dict


# %% STEP 3. Create Pytask Function and Loop

for _id, _kwargs in emi_parameters_dict.items():

    @mark.persist
    @task(id=_id, kwargs=_kwargs)
    def task_ww_ind_emi(
        input_paths: list[Path],
        source_list: list[str],
        parameters: dict,
        output_path: Annotated[Path, Product],
    ) -> None:

        # Initialize the emi_df_list
        emi_df_list = []
        # Loop through the input paths and source list to get the emissions data
        for input_path, ghgi_group in zip(input_paths, source_list):
            individual_emi_df = get_ind_ww_inv_data(input_path, ghgi_group, parameters)
            emi_df_list.append(individual_emi_df)

        # Concatenate the emissions data and group by state and year
        emission_group_df = (
            pd.concat(emi_df_list)
            .groupby(["state_code", "year"])["ghgi_ch4_kt"]
            .sum()
            .reset_index()
        )
        # Save the emissions data to the output path
        emission_group_df.to_csv(output_path)<|MERGE_RESOLUTION|>--- conflicted
+++ resolved
@@ -1,14 +1,5 @@
 """
 Name:                   task_ind_wastewater_emi.py
-<<<<<<< HEAD
-Date Last Modified:     2024-12-12
-Authors Name:           A. Burnette (RTI International)
-Purpose:                Mapping of coal emissions to State, Year, emissions format
-gch4i_name:             5D2_industrial_wastewater
-Input Files:            - WW_State-level Estimates_90-22_27June2024.xlsx
-Output Files:           - Emissions by State, Year for each subcategory
-Notes:                  -
-=======
 Date Last Modified:     2025-01-30
 Authors Name:           Andrew Burnette (RTI International)
 Purpose:                Mapping of industrial wastewater emissions to State, Year,
@@ -23,7 +14,6 @@
                             ww_mp_emi.csv
                             ww_petrref_emi.csv
                             ww_pp_emi.csv
->>>>>>> 3bb395b2
 """
 
 # %% STEP 0. Load packages, configuration files, and local parameters ------------------

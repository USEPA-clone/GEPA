--- conflicted
+++ resolved
@@ -1,16 +1,5 @@
 """
 Name:                   task_ng_prod_water_and_not_mapped_emi.py
-<<<<<<< HEAD
-Date Last Modified:     2024-12-12
-Authors Name:           A. Burnette (RTI International)
-Purpose:                Mapping of prod_water and not_mapped emissions
-                        to State, Year, emissions format
-gch4i_name:             1B2bii_ng_production
-Input Files:            NG_PROD_StateEstimates_ProdWater.xlsx,
-                        NG_PROD_StateEstimates_AKstateoffshore.xlsx
-Output Files:           - Emissions by State, Year for each subcategory
-Notes:                  - This version of emi mapping is draft for mapping .py files
-=======
 Date Last Modified:     2025-01-30
 Authors Name:           Andrew Burnette (RTI International)
 Purpose:                Mapping of prod_water and not_mapped emissions
@@ -22,7 +11,6 @@
 Output Files:           - {emi_data_dir_path}/
                             ng_not_mapped_emi.csv
                             ng_prod_water_emi.csv
->>>>>>> 3bb395b2
 """
 
 # %% STEP 0. Load packages, configuration files, and local parameters ------------------

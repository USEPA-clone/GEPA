--- conflicted
+++ resolved
@@ -1,15 +1,5 @@
 """
 Name:                   task_petro_refining_emi.py
-<<<<<<< HEAD
-Date Last Modified:     2024-12-12
-Authors Name:           A. Burnette (RTI International)
-Purpose:                Mapping of petroleum systems emissions
-                        to State, Year, emissions format
-gch4i_name:             1B2aiv_petroleum_refining
-Input Files:            InvDB_Petroleum_Systems_StateData_2024GHGI.xlsx
-Output Files:           - Emissions by State, Year for each subcategory
-Notes:                  -
-=======
 Date Last Modified:     2025-01-30
 Authors Name:           Andrew Burnette (RTI International)
 Purpose:                Mapping of petroleum refining systems emissions
@@ -19,7 +9,6 @@
                             InvDB_Petroleum_Systems_StateData_2024GHGI.xlsx
 Output Files:           - {emi_data_dir_path}/
                             refining_emi.csv
->>>>>>> 3bb395b2
 """
 
 # %% STEP 0. Load packages, configuration files, and local parameters ------------------

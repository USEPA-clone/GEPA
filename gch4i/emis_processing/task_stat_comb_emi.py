--- conflicted
+++ resolved
@@ -1,13 +1,5 @@
 """
 Name:                   task_stat_comb_emi.py
-<<<<<<< HEAD
-Date Last Modified:     2024-12-12
-Authors Name:           A. Burnette (RTI International)
-Purpose:                Mapping of mobile combustion emissions
-Input Files:            - Stationary non-CO2 InvDB State Breakout_2022.xlsx
-Output Files:           - Emissions by State, Year for each subcategory
-Notes:
-=======
 Date Last Modified:     2025-01-30
 Authors Name:           Andrew Burnette (RTI International)
 Purpose:                Mapping of stationary combustion emissions
@@ -23,7 +15,6 @@
                             stat_comb_elec_gas_emi.csv
                             stat_comb_elec_oil_emi.csv
                             stat_comb_elec_other_emi.csv
->>>>>>> 3bb395b2
 """
 
 # %% STEP 0. Load packages, configuration files, and local parameters ------------------
@@ -45,10 +36,7 @@
 from gch4i.utils import tg_to_kt
 
 # %% Step 1. Create Function
-<<<<<<< HEAD
-=======
 
->>>>>>> 3bb395b2
 
 def get_comb_stat_inv_data(in_path, src, params):
     """
@@ -124,20 +112,12 @@
 ################################################################################
 ################################################################################
 
-<<<<<<< HEAD
-# %% STEP 2. Initialize Parameters
-"""
-This section initializes the parameters for the task and stores them in the
-emi_parameters_dict.
-
-=======
 
 # %% STEP 2. Initialize Parameters
 """
 This section initializes the parameters for the task and stores them in the
 emi_parameters_dict.
 
->>>>>>> 3bb395b2
 The parameters are read from the emi_proxy_mapping sheet of the gch4i_data_guide_v3.xlsx
 file. The parameters are used to create the pytask task for the emi.
 """

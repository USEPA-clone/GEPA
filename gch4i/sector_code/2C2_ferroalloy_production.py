--- conflicted
+++ resolved
@@ -580,18 +580,7 @@
 # EEM: TODO: add netCDF output
 write_outputs(ch4_kt_result_rasters, ch4_kt_dst_path)
 write_outputs(ch4_flux_result_rasters, ch4_flux_dst_path)
-<<<<<<< HEAD
+# ------------------------------------------------------------------------
 # %%
 # TODO: write NetCDF files
-# TODO: write visual outputs for QC check
-=======
-# ------------------------------------------------------------------------
-# %%
-# STEP 7: PLOT
-
-# TODO: add map of output flux data
-
-#%%
-
-# END
->>>>>>> 991e9f31
+# TODO: write visual outputs for QC check
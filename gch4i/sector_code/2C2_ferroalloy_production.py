--- conflicted
+++ resolved
@@ -53,11 +53,9 @@
     write_ncdf_output,
     tg_to_kt,
     name_formatter,
-<<<<<<< HEAD
-=======
     plot_annual_raster_data,
-    plot_raster_data_difference
->>>>>>> 0eb34dc3
+    plot_raster_data_difference,
+    name_formatter,
 )
 
 # %% # Set paths to input EPA inventory data, proxy mapping files, and proxy data
